/*
 * Copyright (c) International Business Machines Corp., 2006, 2007
 *
 * This program is free software; you can redistribute it and/or modify
 * it under the terms of the GNU General Public License as published by
 * the Free Software Foundation; either version 2 of the License, or
 * (at your option) any later version.
 *
 * This program is distributed in the hope that it will be useful,
 * but WITHOUT ANY WARRANTY; without even the implied warranty of
 * MERCHANTABILITY or FITNESS FOR A PARTICULAR PURPOSE. See
 * the GNU General Public License for more details.
 *
 * You should have received a copy of the GNU General Public License
 * along with this program; if not, write to the Free Software
 * Foundation, Inc., 675 Mass Ave, Cambridge, MA 02139, USA.
 */

/*
 * Authors: Drake Dowsett, dowsett@de.ibm.com
 * Contact: Andreas Arnez, arnez@de.ibm.com
 *
 * unubi uses the following functions to generate analysis output based on
 * the header information in a raw-UBI image
 */

/*
 * TODO: use OOB data to check for eraseblock validity in NAND images
 */

#include <stdint.h>
#include <stdlib.h>
#include <string.h>
#include <stdio.h>
#include <limits.h>
#include <sys/types.h>
#include <sys/stat.h>
#include <mtd_swab.h>

#include "unubi_analyze.h"
#include "crc32.h"

#define EC_X_INT	50

/**
 * intcmp - function needed by qsort to order integers
 **/
int intcmp(const void *a, const void *b)
{
	int A = *(int *)a;
	int B = *(int *)b;
	return A - B;
}

int longcmp(const void *a, const void *b)
{
	long long A = *(long long *)a;
	long long B = *(long long *)b;
	return A - B;
}


/**
 * unubi_analyze_group_index - finds the normalized index in an array
 * item:	look for this item in the array
 * array:	array to search through
 * size:	length of the array
 * array should be sorted for this algorithm to perform properly;
 * if the item is not found returns -1, otherwise return value is the
 * index in the array (note this contricts the array size to 2^32-1);
 **/
int
norm_index(uint32_t item, uint32_t *array, size_t length)
{
	size_t i, index;

	for (index = 0, i = 0; i < length; i++) {
		if ((i != 0) && (array[i] != array[i - 1]))
			index++;

		if (item == array[i])
			return index;
	}

	return -1;
}


/**
 * unubi_analyze_ec_hdr - generate data table and plot script
 * first:	head of simple linked list
 * path:	folder to write into
 * generates a data file containing the eraseblock index in the image
 * and the erase counter found in its ec header;
 * if the crc check fails, the line is commented out in the data file;
 * also generates a simple gnuplot sript for quickly viewing one
 * display of the data file;
 **/
int
unubi_analyze_ec_hdr(struct eb_info *first, const char *path)
{
	char filename[PATH_MAX + 1];
	size_t count, eraseblocks;
	uint32_t crc, crc32_table[256];
	uint64_t *erase_counts;
	FILE* fpdata;
	FILE* fpplot;
	struct eb_info *cur;

	if (first == NULL)
		return -1;

	/* crc check still needed for `first' linked list */
	init_crc32_table(crc32_table);

	/* prepare output files */
	memset(filename, 0, PATH_MAX + 1);
	snprintf(filename, PATH_MAX, "%s/%s", path, FN_EH_DATA);
	fpdata = fopen(filename, "w");
	if (fpdata == NULL)
		return -1;

	memset(filename, 0, PATH_MAX + 1);
	snprintf(filename, PATH_MAX, "%s/%s", path, FN_EH_PLOT);
	fpplot = fopen(filename, "w");
	if (fpplot == NULL) {
		fclose(fpdata);
		return -1;
	}

	/* make executable */
	chmod(filename, 0755);

	/* first run: count elements */
	count = 0;
	cur = first;
	while (cur != NULL) {
		cur = cur->next;
		count++;
	}
	eraseblocks = count;

	erase_counts = malloc(eraseblocks * sizeof(*erase_counts));
	if (!erase_counts) {
		perror("out of memory");
		exit(EXIT_FAILURE);
	}

	memset(erase_counts, 0, eraseblocks * sizeof(*erase_counts));

	/* second run: populate array to sort */
	count = 0;
	cur = first;
	while (cur != NULL) {
		erase_counts[count] = be64_to_cpu(cur->ec.ec);
		cur = cur->next;
		count++;
	}
	qsort(erase_counts, eraseblocks, sizeof(*erase_counts),
	      (void *)longcmp);

	/* third run: generate data file */
	count = 0;
	cur = first;
	fprintf(fpdata, "# eraseblock_no actual_erase_count "
			"sorted_erase_count\n");
	while (cur != NULL) {
		crc = clc_crc32(crc32_table, UBI_CRC32_INIT, &cur->ec,
				UBI_EC_HDR_SIZE_CRC);

		if ((be32_to_cpu(cur->ec.magic) != UBI_EC_HDR_MAGIC) ||
		    (crc != be32_to_cpu(cur->ec.hdr_crc)))
			fprintf(fpdata, "# ");

<<<<<<< HEAD
		fprintf(fpdata, "%zu %lu %lu", count,
			be64_to_cpu(cur->ec.ec),
			erase_counts[count]);
=======
		fprintf(fpdata, "%zu %llu %llu", count,
			(unsigned long long)be64_to_cpu(cur->ec.ec),
			(unsigned long long)erase_counts[count]);
>>>>>>> f705d84d

		if (be32_to_cpu(cur->ec.magic) != UBI_EC_HDR_MAGIC)
			fprintf(fpdata, " ## bad magic: %08x",
				be32_to_cpu(cur->ec.magic));

		if (crc != be32_to_cpu(cur->ec.hdr_crc))
			fprintf(fpdata, " ## CRC mismatch: given=%08x, "
				"calc=%08x", be32_to_cpu(cur->ec.hdr_crc),
				crc);

		fprintf(fpdata, "\n");

		cur = cur->next;
		count++;
	}
	fclose(fpdata);

	fprintf(fpplot, "#!/usr/bin/gnuplot -persist\n");
	fprintf(fpplot, "set xlabel \"eraseblock\"\n");

	/* fourth run: generate plot file xtics */
	count = 0;
	cur = first;
	fprintf(fpplot, "set xtics (");
	while (cur != NULL) {
		if ((count % EC_X_INT) == 0) {
			if (count > 0)
				fprintf(fpplot, ", ");
			fprintf(fpplot, "%zd", count);
		}

		cur = cur->next;
		count++;
	}
	fprintf(fpplot, ")\n");

	fprintf(fpplot, "set ylabel \"erase count\"\n");
	fprintf(fpplot, "set xrange [-1:%zu]\n", eraseblocks + 1);
<<<<<<< HEAD
	fprintf(fpplot, "# set yrange [-1:%lu]\n",
		erase_counts[eraseblocks - 1] + 1);
=======
	fprintf(fpplot, "# set yrange [-1:%llu]\n",
		(unsigned long long)erase_counts[eraseblocks - 1] + 1);
>>>>>>> f705d84d
	fprintf(fpplot, "plot \"%s\" u 1:2 t \"unsorted: %s\" with boxes\n",
		FN_EH_DATA, FN_EH_DATA);
	fprintf(fpplot, "# replot \"%s\" u 1:3 t \"sorted: %s\" with lines\n",
		FN_EH_DATA, FN_EH_DATA);
	fprintf(fpplot, "pause -1 \"press ENTER\"\n");

	fclose(fpplot);

	return 0;
}


/**
 * unubi_analyze_vid_hdr - generate data table and plot script
 * head:	head of complex linked list (eb_chain)
 * path:	folder to write into
 * generates a data file containing the volume id, logical number, leb version,
 * and data size from the vid header;
 * all eraseblocks listed in the eb_chain are valid (checked in unubi);
 * also generates a simple gnuplot sript for quickly viewing one
 * display of the data file;
 **/
int
unubi_analyze_vid_hdr(struct eb_info **head, const char *path)
{
	char filename[PATH_MAX + 1];
	int rc, y1, y2;
	size_t count, step, breadth;
	uint32_t *leb_versions, *data_sizes;
	FILE* fpdata;
	FILE* fpplot;
	struct eb_info *cur;

	if (head == NULL || *head == NULL)
		return -1;

	rc = 0;
	fpdata = NULL;
	fpplot = NULL;
	data_sizes = NULL;
	leb_versions = NULL;

	/* prepare output files */
	memset(filename, 0, PATH_MAX + 1);
	snprintf(filename, PATH_MAX, "%s/%s", path, FN_VH_DATA);
	fpdata = fopen(filename, "w");
	if (fpdata == NULL) {
		rc = -1;
		goto exit;
	}

	memset(filename, 0, PATH_MAX + 1);
	snprintf(filename, PATH_MAX, "%s/%s", path, FN_VH_PLOT);
	fpplot = fopen(filename, "w");
	if (fpplot == NULL) {
		rc = -1;
		goto exit;
	}

	/* make executable */
	chmod(filename, 0755);

	/* first run: count elements */
	count = 0;
	cur = *head;
	while (cur != NULL) {
		cur = cur->next;
		count++;
	}
	breadth = count;

	leb_versions = malloc(breadth * sizeof(uint32_t));
	if (leb_versions == NULL) {
		rc = -1;
		goto exit;
	}
	memset(leb_versions, 0, breadth * sizeof(uint32_t));

	data_sizes = malloc(breadth * sizeof(uint32_t));
	if (data_sizes == NULL) {
		rc = -1;
		goto exit;
	}
	memset(data_sizes, 0, breadth * sizeof(*data_sizes));

	/* second run: populate arrays to sort */
	count = 0;
	cur = *head;
	while (cur != NULL) {
		leb_versions[count] = be32_to_cpu(cur->vid.leb_ver);
		data_sizes[count] = be32_to_cpu(cur->vid.data_size);
		cur = cur->next;
		count++;
	}
	qsort(leb_versions, breadth, sizeof(*leb_versions), (void *)intcmp);
	qsort(data_sizes, breadth, sizeof(*data_sizes), (void *)intcmp);

	/* third run: generate data file */
	count = 0;
	cur = *head;
	fprintf(fpdata, "# x_axis vol_id lnum   y1_axis leb_ver   "
		"y2_axis data_size\n");
	while (cur != NULL) {
		y1 = norm_index(be32_to_cpu(cur->vid.leb_ver), leb_versions,
				breadth);
		y2 = norm_index(be32_to_cpu(cur->vid.data_size), data_sizes,
				breadth);

		if ((y1 == -1) || (y2 == -1)) {
			rc = -1;
			goto exit;
		}

		fprintf(fpdata, "%zu %u %u   %u %u   %u %u\n",
			count,
			be32_to_cpu(cur->vid.vol_id),
			be32_to_cpu(cur->vid.lnum),
			y1,
			be32_to_cpu(cur->vid.leb_ver),
			y2,
			be32_to_cpu(cur->vid.data_size));
		cur = cur->next;
		count++;
	}

	fprintf(fpplot, "#!/usr/bin/gnuplot -persist\n");
	fprintf(fpplot, "set xlabel \"volume\"\n");

	/* fourth run: generate plot file xtics */
	count = 0;
	step = 0;
	cur = *head;
	fprintf(fpplot, "set xtics (");
	while (cur != NULL) {
		if (count > 0)
			fprintf(fpplot, ", ");
		if (step != be32_to_cpu(cur->vid.vol_id)) {
			step = be32_to_cpu(cur->vid.vol_id);
			fprintf(fpplot, "\"%zd\" %zd 0", step, count);
		}
		else
			fprintf(fpplot, "\"%d\" %zd 1",
				be32_to_cpu(cur->vid.lnum), count);
		cur = cur->next;
		count++;
	}
	fprintf(fpplot, ")\n");
	fprintf(fpplot, "set nox2tics\n");

	/* fifth run: generate plot file ytics */
	count = 0;
	cur = *head;
	fprintf(fpplot, "set ylabel \"leb version\"\n");
	fprintf(fpplot, "set ytics (");
	while (cur->next != NULL) {
		y1 = norm_index(be32_to_cpu(cur->vid.leb_ver), leb_versions,
				breadth);

		if (y1 == -1) {
			rc = -1;
			goto exit;
		}

		if (count > 0)
			fprintf(fpplot, ", ");

		fprintf(fpplot, "\"%u\" %u", be32_to_cpu(cur->vid.leb_ver),
			y1);

		cur = cur->next;
		count++;
	}
	fprintf(fpplot, ")\n");

	/* sixth run: generate plot file y2tics */
	count = 0;
	cur = *head;
	fprintf(fpplot, "set y2label \"data size\"\n");
	fprintf(fpplot, "set y2tics (");
	while (cur != NULL) {
		y2 = norm_index(be32_to_cpu(cur->vid.data_size),
				data_sizes, breadth);

		if (y2 == -1) {
			rc = -1;
			goto exit;
		}

		if (count > 0)
			fprintf(fpplot, ", ");

		fprintf(fpplot, "\"%u\" %u", be32_to_cpu(cur->vid.data_size),
			y2);

		cur = cur->next;
		count++;
	}
	fprintf(fpplot, ")\n");

	y1 = norm_index(leb_versions[breadth - 1], leb_versions, breadth);
	y2 = norm_index(data_sizes[breadth - 1], data_sizes, breadth);
	fprintf(fpplot, "set xrange [-1:%zu]\n", count + 1);
	fprintf(fpplot, "set yrange [-1:%u]\n", y1 + 1);
	fprintf(fpplot, "set y2range [-1:%u]\n", y2 + 1);
	fprintf(fpplot, "plot \"%s\" u 1:4 t \"leb version: %s\" "
			"axes x1y1 with lp\n", FN_VH_DATA, FN_VH_DATA);
	fprintf(fpplot, "replot \"%s\" u 1:6 t \"data size: %s\" "
			"axes x1y2 with lp\n", FN_VH_DATA, FN_VH_DATA);
	fprintf(fpplot, "pause -1 \"press ENTER\"\n");

 exit:
	if (fpdata != NULL)
		fclose(fpdata);
	if (fpplot != NULL)
		fclose(fpplot);
	if (data_sizes != NULL)
		free(data_sizes);
	if (leb_versions != NULL)
		free(leb_versions);

	return rc;
}


/**
 * unubi_analyze - run all analyses
 * head:	eb_chain head
 * first:	simple linked list of eraseblock headers (use .next)
 * path:	directory (without trailing slash) to output to
 * returns 0 upon successful completion, or -1 otherwise
 **/
int
unubi_analyze(struct eb_info **head, struct eb_info *first, const char *path)
{
	int ec_rc, vid_rc;

	if (path == NULL)
		return -1;

	ec_rc = unubi_analyze_ec_hdr(first, path);
	vid_rc = unubi_analyze_vid_hdr(head, path);
	if (ec_rc < 0 || vid_rc < 0)
		return -1;

	return 0;
}<|MERGE_RESOLUTION|>--- conflicted
+++ resolved
@@ -172,15 +172,9 @@
 		    (crc != be32_to_cpu(cur->ec.hdr_crc)))
 			fprintf(fpdata, "# ");
 
-<<<<<<< HEAD
-		fprintf(fpdata, "%zu %lu %lu", count,
-			be64_to_cpu(cur->ec.ec),
-			erase_counts[count]);
-=======
 		fprintf(fpdata, "%zu %llu %llu", count,
 			(unsigned long long)be64_to_cpu(cur->ec.ec),
 			(unsigned long long)erase_counts[count]);
->>>>>>> f705d84d
 
 		if (be32_to_cpu(cur->ec.magic) != UBI_EC_HDR_MAGIC)
 			fprintf(fpdata, " ## bad magic: %08x",
@@ -219,13 +213,8 @@
 
 	fprintf(fpplot, "set ylabel \"erase count\"\n");
 	fprintf(fpplot, "set xrange [-1:%zu]\n", eraseblocks + 1);
-<<<<<<< HEAD
-	fprintf(fpplot, "# set yrange [-1:%lu]\n",
-		erase_counts[eraseblocks - 1] + 1);
-=======
 	fprintf(fpplot, "# set yrange [-1:%llu]\n",
 		(unsigned long long)erase_counts[eraseblocks - 1] + 1);
->>>>>>> f705d84d
 	fprintf(fpplot, "plot \"%s\" u 1:2 t \"unsorted: %s\" with boxes\n",
 		FN_EH_DATA, FN_EH_DATA);
 	fprintf(fpplot, "# replot \"%s\" u 1:3 t \"sorted: %s\" with lines\n",
